--- conflicted
+++ resolved
@@ -68,7 +68,6 @@
 env.UsePackage(packages.Numpy)
 env.UsePackage(packages.MPI)
 env.UsePackage(packages.PETSc)
-env.UsePackage(packages.gLucifer)
 
 # this flag is required to prevent possible issues with AssertMacro.h defining 'check' 
 if platform.system() == 'Darwin':
@@ -198,58 +197,6 @@
     # Save environment
     uw_env = env
 
-<<<<<<< HEAD
-    # If we're building gLucifer viewer then we need some more packages.
-    viewer_env = 0
-    if env.get('with_graphics', None):
-        env.ConfigurePackage(packages.gLucifer)
-        # Configure auxilliary gLucifer packages.
-        vis_env = base_env.Clone()
-        env = vis_env
-        if env.get('with_png'):
-            env.ConfigurePackage(packages.libPNG, required=False)
-        if env.get('with_avcodec'):
-            env.ConfigurePackage(packages.libavcodec, required=False)
-        if env.get('with_gl2ps'):
-            env.ConfigurePackage(packages.gl2ps, required=False)
-
-        #gLucifer output env
-        #Interactive capable viewer window
-        win = 0
-
-        # Try for CGL/Cocoa window if on Darwin...
-        cgl = 0
-        if platform.system() == 'Darwin' and env.get('with_cgl'):
-            cgl = win = env.ConfigurePackage(packages.CGL, required=False).result
-
-        #Try configuring X11
-        x11 = 0
-        if not win and env.get('with_x11'):
-            x11 = win = env.ConfigurePackage(packages.X11, required=False).result
-
-        # Try for Glut window
-        glut = 0
-        if not win and env.get('with_glut'):
-            glut = win = env.ConfigurePackage(packages.Glut, required=False).result
-
-        # Try for SDL window 
-        sdl = 0
-        if not win and env.get('with_sdl'):
-            sdl = win = env.ConfigurePackage(packages.SDL, required=False).result
-
-        #Configure OpenGL for X11
-        gl = 0
-        if x11 or platform.system() != 'Darwin':
-            gl = env.ConfigurePackage(packages.OpenGL, required=False).result
-
-        # OpenGL library required for viewer
-        if not (gl or cgl):
-            print '****  WARNING ****'
-            print 'OpenGL not found, graphics disabled, skipping LavaVu build'
-            uw_env['with_graphics'] = 0
-
-=======
->>>>>>> 91d12f6a
     # Export the environments
     uw_env.SaveConfig()
     
