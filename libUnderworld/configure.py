#!/usr/bin/env python
import sys, subprocess
subp = subprocess.Popen(
<<<<<<< HEAD
    'scons --config=force -f SConfigure ' + ' '.join(sys.argv[1:]), shell=True
=======
'config/scons/scons.py --config=force -f SConfigure ' + ' '.join(sys.argv[1:]), shell=True
>>>>>>> dd33910b
)
subp.wait()

# return the return code
sys.exit(subp.returncode)<|MERGE_RESOLUTION|>--- conflicted
+++ resolved
@@ -1,11 +1,7 @@
 #!/usr/bin/env python
 import sys, subprocess
 subp = subprocess.Popen(
-<<<<<<< HEAD
     'scons --config=force -f SConfigure ' + ' '.join(sys.argv[1:]), shell=True
-=======
-'config/scons/scons.py --config=force -f SConfigure ' + ' '.join(sys.argv[1:]), shell=True
->>>>>>> dd33910b
 )
 subp.wait()
 
