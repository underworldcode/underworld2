/*~*~*~*~*~*~*~*~*~*~*~*~*~*~*~*~*~*~*~*~*~*~*~*~*~*~*~*~*~*~*~*~*~*~*~*~*~*~*~*~*~*~*
**                                                                                  **
** This file forms part of the Underworld geophysics modelling application.         **
**                                                                                  **
** For full license and copyright information, please refer to the LICENSE.md file  **
** located at the project root, or contact the authors.                             **
**                                                                                  **
**~*~*~*~*~*~*~*~*~*~*~*~*~*~*~*~*~*~*~*~*~*~*~*~*~*~*~*~*~*~*~*~*~*~*~*~*~*~*~*~*~*~*/
#ifndef __lucSwarmViewer_h__
#define __lucSwarmViewer_h__

#ifdef __cplusplus

extern "C++" {

#include <Underworld/Function/Function.hpp>

struct lucSwarmViewer_cppdata
{
    std::shared_ptr<Fn::MinMax>   fn_colour  = NULL;
    Fn::Function::func          func_colour;
    Fn::Function*                 fn_mask    = NULL;
    Fn::Function::func          func_mask;
    std::shared_ptr<Fn::MinMax>   fn_size    = NULL;
    Fn::Function::func          func_size;
    std::shared_ptr<Fn::MinMax>   fn_opacity = NULL;
    Fn::Function::func          func_opacity;
};

void _lucSwarmViewer_SetFn( void* _self, Fn::Function* fn_colour, Fn::Function* fn_mask, Fn::Function* fn_size, Fn::Function* fn_opacity );

}

extern "C" {
#endif

#include <StGermain/StGermain.h>
#include <StgDomain/StgDomain.h>
#include <StgFEM/StgFEM.h>
#include <PICellerator/PICellerator.h>

#include <gLucifer/Base/Base.h>

#include "types.h"

typedef void (lucSwarmViewer_PlotParticleFunction) ( void* object, lucDatabase* database, Particle_Index lParticle_I );
typedef void (lucSwarmViewer_SetParticleColourFunction) ( void* object, lucDatabase* database, Particle_Index lParticle_I );

/** Textual name of this class - This is a global pointer which is used for times when you need to refer to class and not a particular instance of a class */
extern const Type lucSwarmViewer_Type;

/** Class contents - this is defined as a macro so that sub-classes of this class can use this macro at the start of the definition of their struct */
#define __lucSwarmViewer \
      /* Macro defining parent goes here - This means you can cast this class as its parent */ \
      __lucDrawingObject \
      /* Virtual functions go here */ \
      lucSwarmViewer_PlotParticleFunction*           _plotParticle;          \
      lucSwarmViewer_SetParticleColourFunction*      _setParticleColour;     \
      /* Other info */\
      GeneralSwarm*                                      swarm;                  \
      /* Opacity Stuff */ \
      lucColourMap*                                      opacityColourMap;       \
      lucGeometryType                                    geomType;               \
      float                                              scaling;                \
<<<<<<< HEAD
=======
      float                                              pointSize;              \
      void*                                              cppdata;                \
>>>>>>> fb8dcab2

struct lucSwarmViewer
{
   __lucSwarmViewer
};

/** Private Constructor: This will accept all the virtual functions for this class as arguments. */

#ifndef ZERO
#define ZERO 0
#endif

#define LUCSWARMVIEWER_DEFARGS \
                LUCDRAWINGOBJECT_DEFARGS, \
                lucSwarmViewer_PlotParticleFunction*            _plotParticle, \
                lucSwarmViewer_SetParticleColourFunction*  _setParticleColour

#define LUCSWARMVIEWER_PASSARGS \
                LUCDRAWINGOBJECT_PASSARGS, \
           _plotParticle,      \
           _setParticleColour

lucSwarmViewer* _lucSwarmViewer_New(  LUCSWARMVIEWER_DEFARGS  );

void _lucSwarmViewer_Delete( void* drawingObject ) ;
void _lucSwarmViewer_Print( void* drawingObject, Stream* stream ) ;
void* _lucSwarmViewer_Copy( void* drawingObject, void* dest, Bool deep, Name nameExt, PtrMap* ptrMap) ;
void* _lucSwarmViewer_DefaultNew( Name name );

/* 'Stg_Component' implementations */
void _lucSwarmViewer_AssignFromXML( void* drawingObject, Stg_ComponentFactory* cf, void* data );
void _lucSwarmViewer_Build( void* drawingObject, void* data ) ;
void _lucSwarmViewer_Initialise( void* drawingObject, void* data ) ;
void _lucSwarmViewer_Execute( void* drawingObject, void* data );
void _lucSwarmViewer_Destroy( void* drawingObject, void* data ) ;

void _lucSwarmViewer_Setup( void* drawingObject, lucDatabase* database, void* _context ) ;
void _lucSwarmViewer_Draw( void* drawingObject, lucDatabase* database, void* _context ) ;

void lucSwarmViewer_SetColourComponent(void* object, lucDatabase* database, SwarmVariable* var, Particle_Index lParticle_I, lucGeometryDataType type, lucColourMap* colourMap);
void _lucSwarmViewer_SetParticleColour( void* drawingObject, lucDatabase* database, Particle_Index lParticle_I ) ;

void _lucSwarmViewer_PlotParticle( void* drawingObject, lucDatabase* database, Particle_Index lParticle_I );


/* keep these dummy functions for now */
float lucSwarmViewer_GetScalar(SwarmVariable* variable, Particle_Index lParticle_I, float defaultVal);
SwarmVariable* lucSwarmViewer_InitialiseVariable(void* object, Name variableName, Bool scalarRequired, void* data );
void lucSwarmViewer_UpdateVariables( void* drawingObject );



#ifdef __cplusplus
}
#endif

#endif
<|MERGE_RESOLUTION|>--- conflicted
+++ resolved
@@ -61,12 +61,6 @@
       /* Opacity Stuff */ \
       lucColourMap*                                      opacityColourMap;       \
       lucGeometryType                                    geomType;               \
-      float                                              scaling;                \
-<<<<<<< HEAD
-=======
-      float                                              pointSize;              \
-      void*                                              cppdata;                \
->>>>>>> fb8dcab2
 
 struct lucSwarmViewer
 {
