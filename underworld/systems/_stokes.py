--- conflicted
+++ resolved
@@ -503,47 +503,7 @@
             if not callable(value):
                 raise RuntimeError("The 'callback_post_solve' parameter is not 'None' and isn't callable")
         self._stokes_callback = value
-        
-<<<<<<< HEAD
-    def default_stokes_callback(self):
-        """
-        The default operation to run immediately after a stokes linear solve
-        """
-        if self._fn_p0 is not None:
-            self._fn_p0.value = self._avgtop_pressure_nullspace_removal()
-            # other possibilities
-            # 1) What many want
-            #   self._pressureField.data[:] -= self._avgtop_pressure_nullspace_removal()
-            # 2) Another algorithm
-            # self._fn_p0.value = self._avg_pressure_nullspace_removal()
-        
-    def _avgtop_pressure_nullspace_removal(self):
-        # construct attribute first time 
-        if not hasattr( self, '_topSurfaceIntegral'):
-            mesh = self._velocityField.mesh
-            top = mesh.specialSets["MaxJ_VertexSet"]
-            self._topSurfaceIntegral = uw.utils.Integral(fn=1.0,mesh=mesh, integrationType='surface', surfaceIndexSet=top)
-        
-        surfInt = self._topSurfaceIntegral
-        
-        # calculate the area of the top surface
-        surfInt.fn=1.
-        (area,) = surfInt.evaluate()
-        # calculate the integrated pressure along the top surface
-        surfInt.fn = self._pressureField
-        (p0,) = surfInt.evaluate()
-        
-        return p0/area
-        
-    def _avg_pressure_nullspace_removal(self):
-        mesh = self._velocityField.mesh
-        fn_2_integrate = [1.0, self._pressureField]
-        (vol, int_pressure)  = mesh.integrate( fn=fn_2_integrate ) 
-        
-        return p0/area
     
-=======
->>>>>>> aff03ff3
     def velocity_rms(self):
         """
         Calculates RMS velocity as follows
