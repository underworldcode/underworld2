--- conflicted
+++ resolved
@@ -60,12 +60,7 @@
     _selfObjectName = "_pyvc"
 
     def __init__(self, variable, indexSetsPerDof=None, nodeIndexSets=None):
-<<<<<<< HEAD
-
-        if nodeIndexSets: # Deprecate post mid 2016, remember to clean the function signture too
-=======
         if nodeIndexSets != None: # Deprecate post mid 2016, remember to clean the function signture too
->>>>>>> e8d3321f
             raise ValueError( "Parameter 'nodeIndexSets' has been renamed to 'indexSetsPerDof'. Please use indexSetsPerDof instead" )
 
         if not isinstance( variable, uw.mesh.MeshVariable ):
