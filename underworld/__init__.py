--- conflicted
+++ resolved
@@ -40,7 +40,6 @@
 
 import timing
 import libUnderworld
-<<<<<<< HEAD
 from . import _stgermain
 
 def _set_init_sig_as_sig(mod):
@@ -71,34 +70,25 @@
 
 import underworld.container
 _set_init_sig_as_sig(underworld.container)
+timing._add_timing_to_mod(container)
 import underworld.mesh
 _set_init_sig_as_sig(underworld.mesh)
+timing._add_timing_to_mod(underworld.mesh)
 import underworld.conditions
 _set_init_sig_as_sig(underworld.conditions)
+timing._add_timing_to_mod(underworld.conditions)
 import underworld.function
 _set_init_sig_as_sig(underworld.function)
+timing._add_timing_to_mod(underworld.function)
 import underworld.swarm
 _set_init_sig_as_sig(underworld.swarm)
+timing._add_timing_to_mod(underworld.swarm)
 import underworld.systems
 _set_init_sig_as_sig(underworld.systems)
+timing._add_timing_to_mod(underworld.systems)
 import underworld.utils
 _set_init_sig_as_sig(underworld.utils)
-=======
-import container
-timing._add_timing_to_mod(container)
-import mesh
-timing._add_timing_to_mod(mesh)
-import conditions
-timing._add_timing_to_mod(conditions)
-import function
-timing._add_timing_to_mod(function)
-import swarm
-timing._add_timing_to_mod(swarm)
-import systems
-timing._add_timing_to_mod(systems)
-import utils
-timing._add_timing_to_mod(utils)
->>>>>>> dd33910b
+timing._add_timing_to_mod(underworld.utils)
 
 import numpy as _np
 
@@ -165,6 +155,7 @@
         return True
     except NameError:
         return False
+
 def matplotlib_inline():
     """
     This function simply enables Jupyter Notebook inlined matplotlib results.
@@ -210,24 +201,11 @@
     def __del__(self):
         # put this in a try loop to avoid errors during sphinx documentation generation
         try:
-#            print("You are now Finalising UW from uwclass.")
-#            print("Objects not deleted thus far:")
-#            pp.pprint(_stgermain.StgClass.guys)
             self.delfunc(self.deldata)
-#            print("You have finished Finalising UW from uwclass.")
         except:
             pass
 
 _delclassinstance = _del_uw_class(libUnderworld.StGermain_Tools.StgFinalise, _data)
-#
-#import atexit
-#@atexit.register
-#def goodbye():
-#    print("You are now Finalising UW.")
-#    print("Objects not deleted thus far:")
-#    pp.pprint(_stgermain.StgClass.guys)
-#    libUnderworld.StGermain_Tools.StgFinalise(_data)
-#    print("You have Finalising UW.")
 
 def _in_doctest():
     """
