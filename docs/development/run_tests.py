#!/usr/bin/env python3
"""
This script tests multiple python scripts or Jupyter Notebooks. A test is
considered to have been completed successfully if it returns with the '0' exit
code, which should signify that no uncaught exceptions were encountered.

This script will return a non-zero exit code if any tests fail.

Usage: `run_tests.py --prepend="mpirun -np 2" foo.py [bar.ipynb [...]]`


"""
import os, sys, subprocess, string, argparse
import time

# this global just increments as tests are run
testnumber = 0

# dictionary for results
results = {}

# lets disable metrics for tests
os.environ["UW_NO_USAGE_METRICS"] = "1"

# out a stream to /dev/null
try:
    from subprocess import DEVNULL
except ImportError:
    import os
    DEVNULL = open(os.devnull, 'wb')

def get_files(args,recursive):
    """
    Returns a list of files from a list of files/directories. 
    Where recursive is true, directories are recursed and any files
    within added to the returned files list.

    Parameters
    ----------
        args: list
            The files & directories
        recursive: bool
            if true, directories will be recursed for files

    Returns
    -------
        list:  The files
    """

    files=[]
    
    for arg in args:
        if not recursive:
            if os.path.isfile(arg):
                files.append(arg)
        else:
            for dirname, dirnames, filenames in os.walk(arg):
                # add files to list
                if '.ipynb_checkpoints' in dirname:
                    continue
                if 'development' in dirname:
                    print('Skipping {}'.format(os.path.join(dirname, '')))
                    continue
                for file in filenames:
                    files.append(os.path.join(dirname, file))

    return files



def convert_ipynb_to_py(fname):
    """
    Converts a given ipython notebook file into a python files
    using the script `ipynb_to_py.sh`
    """

    dirpath = os.path.dirname(__file__)+'/'
    # create error files for reporting
    outName = "./convert_"+os.path.basename(fname)+".out"
    with open(outName, "w") as outFile:
        subprocess.check_call(['sh', dirpath+'ipynb_to_py.sh', fname], stdout=outFile, stderr=outFile )
    os.remove(outName)
    return fname.replace('.ipynb', '.py')   # return new the python file

def run_file(fname, dir, exe, job):
    """
    Runs a test and records stdout and stderr to givin directory.
    Accepted input file format is .ipynb or .py.


    Parameters
    ----------
        fname:
            input filename
        dir:
            output directory
        exe:
            the command to use as a per 1st argument of subprocess.Popen()

    Returns
    -------
        bool:  True = pass, False = fail.
    """
    # create the test directory if needed
    try:
        os.stat(dir)
    except:
        os.mkdir(dir)

    exe.append(os.path.basename(fname))  # append filename

    out = dir+"test_"+str(testnumber)+"__"+os.path.basename(fname)

    try:
        outFile = open(out+".out", "w")
        errFile = open(out+".err", "w")
        script_dir = os.path.dirname(fname)  # get script directory to run from
        if not script_dir:
            script_dir="."
        subprocess.check_call( exe, stdout=outFile, stderr=errFile, cwd=script_dir )
    except subprocess.CalledProcessError:
        results[job] = False
    else:
        results[job] = True
    finally:
        outFile.close()
        errFile.close()


if __name__ == '__main__':

    # use the argparse module to read cmd line
    parser = argparse.ArgumentParser()
    parser.add_argument("--prepend", help="Command to prepend before test executable. Useful for mpi tests (currently broken).", type=str, default=None)
    parser.add_argument("--recursive", help="Recurse directories for files.", type=bool, default=False)
    parser.add_argument("--jobs", help="Number of processes to use for concurrent test running.", type=int, default=1)
    parser.add_argument("files", nargs="+", help="the input file list")
    args = parser.parse_args()

    # error check input
    if len(args.files) == 0 :
        parser.print_help()
        sys.exit(1)

    # initialise test counters
    nfails=0
    list_fails=[]

    # create the test directory if needed

    dir = os.path.join(os.getcwd(),"./testResults/")
    try:
       os.stat(dir)
    except:
       os.mkdir(dir)

    # create test log file
    logFileName = "test_run.log"
    logFile = open(dir+logFileName, "w")

    maxjobs = args.jobs
    jobthreads = {}

    # loop though tests given as input, ie args.files
    for fname in get_files(args.files, recursive=args.recursive):

        # if file is not ipynb or py skip it
        is_ipynb = fname.endswith(".ipynb")
        if not (is_ipynb or fname.endswith(".py")):
            continue
        
        # build executable command
        exe = ['python3']

        if args.prepend:
            exe = args.prepend.split() + exe

        cleanup=False
        # if prefix args found and it's an ipynb, use 'jupyter nbconvert --execute'
        if is_ipynb and not args.prepend:
<<<<<<< HEAD
            exe = ['jupyter', 'nbconvert', '--stdout', '--ExecutePreprocessor.kernel_name=\'python3\'',
                    '--ExecutePreprocessor.timeout=10000','--to=script', '--execute']
=======
            exe = ['jupyter', 'nbconvert', '--to=python', '--ExecutePreprocessor.kernel_name="python3"',
                   '--ExecutePreprocessor.timeout=10000','--execute', '--stdout']
>>>>>>> 3ff37dd9
        elif is_ipynb and args.prepend:
            # convert ipynb to py and run with python
            print("Converting test {} to .py".format(fname));
            logFile.write("\nconverting "+fname+" to a python script");

            try:
                fname = convert_ipynb_to_py(fname) # convert
            except subprocess.CalledProcessError:
                print("Error: unable to convert (see convert*.out). Skipping.")
                continue

            cleanup=True

        # log and run test
        import threading
        import string
        import random
        def random_string():
            return ''.join(random.choice(string.ascii_letters) for m in range(8))

        testnumber += 1
        print("Running test {}: {}".format(testnumber," ".join(exe)+" "+fname));
        logFile.write("\nRunning "+ " ".join(exe)+" "+fname);
        import threading
        jobname = random_string()
        jobthreads[jobname] = (threading.Thread(target=run_file, args=( fname, dir, exe, jobname )), fname, testnumber, cleanup)
        jobthreads[jobname][0].start()

        def check():
            global nfails
            rmlist = []
            for key,value in jobthreads.items():
                if not value[0].is_alive():
                    rmlist.append(key)
                    result = results[key]
                    if result:
                        text = "PASS : {}".format(value[1])
                        print(text);
                        logFile.write(text); logFile.flush()
                    else:
                        out = dir+"test_"+str(value[2])+"__"+os.path.basename(value[1])+"*"
                        print("\nERROR (see "+out+" for details)\n")
                        logFile.write("\nERROR (see "+out+" for details)\n"); logFile.flush()
                        nfails = nfails+1
                        list_fails.append(value[1])

                    if value[3]:   # clean up if required
                        os.remove(value[1])
            # remove completed jobs
            for key in rmlist:
                del jobthreads[key]

        # halt here while at max jobs
        while( len(jobthreads)==maxjobs ):
            time.sleep(1)
            check()

    # check remaining jobs
    while( len(jobthreads)>0 ):
        time.sleep(1)
        check()


    # Report in testing.log
    logFile.write("\nNumber of fails " + str(nfails) +":\n"); logFile.flush()
    logFile.write(str(list_fails)); logFile.flush()
    logFile.close()

    # Report to stdout
    print("\n\nTotal: Number of fails " + str(nfails))
    print(list_fails)
    if len(list_fails) > 0:
        with open("fail_list.txt", 'w') as f:
            for failure in list_fails:
                f.write("{} ".format(failure))

    # Return appropriate error code
    if nfails == 0:
        sys.exit(0)
    else:
        sys.exit(1)

<|MERGE_RESOLUTION|>--- conflicted
+++ resolved
@@ -178,13 +178,8 @@
         cleanup=False
         # if prefix args found and it's an ipynb, use 'jupyter nbconvert --execute'
         if is_ipynb and not args.prepend:
-<<<<<<< HEAD
-            exe = ['jupyter', 'nbconvert', '--stdout', '--ExecutePreprocessor.kernel_name=\'python3\'',
-                    '--ExecutePreprocessor.timeout=10000','--to=script', '--execute']
-=======
             exe = ['jupyter', 'nbconvert', '--to=python', '--ExecutePreprocessor.kernel_name="python3"',
                    '--ExecutePreprocessor.timeout=10000','--execute', '--stdout']
->>>>>>> 3ff37dd9
         elif is_ipynb and args.prepend:
             # convert ipynb to py and run with python
             print("Converting test {} to .py".format(fname));
