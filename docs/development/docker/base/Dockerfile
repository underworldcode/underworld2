FROM ubuntu:22.04 as base_runtime
LABEL maintainer="https://github.com/underworldcode/"
ENV LANG=C.UTF-8
ENV PYVER=3.10
# Setup some things in anticipation of virtualenvs
ENV VIRTUAL_ENV=/opt/venv
# The following ensures that the venv takes precedence if available
ENV PATH=${VIRTUAL_ENV}/bin:$PATH
# The following ensures venv packages are available when using system python (such as from jupyter)
ENV PYTHONPATH=${PYTHONPATH}:${VIRTUAL_ENV}/lib/python${PYVER}/site-packages

# add joyvan user, volume mount and expose port 8888
EXPOSE 8888
ENV NB_USER jovyan
ENV NB_WORK /home/$NB_USER
RUN useradd -m -s /bin/bash -N $NB_USER -g users \
&&  mkdir -p /$NB_WORK/workspace \
&&  chown -R $NB_USER:users $NB_WORK
VOLUME $NB_WORK/workspace

# make virtualenv directory and set permissions 
RUN mkdir ${VIRTUAL_ENV} \
&&  chmod ugo+rwx ${VIRTUAL_ENV}

# install runtime requirements
RUN apt-get update -qq \
&&  DEBIAN_FRONTEND=noninteractive apt-get install -yq --no-install-recommends \
        bash-completion \
        bash-completion \
        python3-minimal \
        python3-venv \
        python3-pip \
        python3-numpy \
        vim \
        less \
        git \
<<<<<<< HEAD
=======
        cmake \
        g++ \
        gcc python3-dev \
>>>>>>> 49e75e13
        valgrind valgrind-dbg valgrind-mpi \
        gdb cgdb \ 
&&  apt-get clean \
&&  rm -rf /var/lib/apt/lists/*

RUN pip3 install -U setuptools  \
&&  pip3 install --no-cache-dir \
        packaging \
        appdirs \
        jupyter \
        jupytext \
        jupyterlab \
        plotly \
        matplotlib \
        pillow \
        ipython \
        ipyparallel \
        pint==0.9 \
        scipy \ 
        rise \
        tabulate 

# Lets grab lavavu & requirements
COPY --from=underworldcode/lavavu /opt       /opt
COPY --from=underworldcode/lavavu /usr/local /usr/local
RUN apt-get update \
&&  DEBIAN_FRONTEND=noninteractive apt-get install -yq --no-install-recommends $(awk '{print $1'} /opt/installed.txt) \
&&  apt-get clean \
&&  rm -rf /var/lib/apt/lists/* 
RUN PYTHONPATH= /usr/bin/pip3 install -r /opt/requirements.txt

# mpi, petsc, mpi4py, petsc4py, h5py
COPY --from=underworldcode/petsc /opt       /opt
COPY --from=underworldcode/petsc /usr/local /usr/local
RUN apt-get update \
&&  DEBIAN_FRONTEND=noninteractive apt-get install -yq --no-install-recommends $(awk '{print $1'} /opt/installed.txt) \
&&  apt-get clean \
&&  rm -rf /var/lib/apt/lists/* 
RUN PYTHONPATH= /usr/bin/pip3 install -r /opt/requirements.txt

# jovyan user, finalise jupyter env
USER $NB_USER
# RUN ipython profile create --parallel --profile=mpi \
# &&  echo "c.IPClusterEngines.engine_launcher_class = 'MPIEngineSetLauncher'" >> $NB_WORK/.ipython/profile_mpi/ipcluster_config.py
WORKDIR $NB_WORK
CMD ["jupyter", "notebook", "--no-browser", "--ip='0.0.0.0'"]<|MERGE_RESOLUTION|>--- conflicted
+++ resolved
@@ -34,12 +34,9 @@
         vim \
         less \
         git \
-<<<<<<< HEAD
-=======
         cmake \
         g++ \
         gcc python3-dev \
->>>>>>> 49e75e13
         valgrind valgrind-dbg valgrind-mpi \
         gdb cgdb \ 
 &&  apt-get clean \
