--- conflicted
+++ resolved
@@ -70,11 +70,7 @@
 
 # create venv now for forthcoming python packages
 USER $NB_USER
-<<<<<<< HEAD
-RUN /usr/bin/python3 -m virtualenv --system-site-packages --python=/usr/bin/python3 ${VIRTUAL_ENV}
-=======
 RUN /usr/bin/python3 -m venv --system-site-packages ${VIRTUAL_ENV}
->>>>>>> 49e75e13
 RUN pip3 install --no-cache-dir Cython git+https://github.com/mpi4py/mpi4py@3.1.0
 
 USER root
